--- conflicted
+++ resolved
@@ -374,13 +374,8 @@
 
         // read new bytes from file
         let mut reader = BytesMut::zeroed(new_read_bytes_target_len as usize);
-<<<<<<< HEAD
-        let new_read_bytes_len = self.file.read_exact(&mut reader).await.unwrap() as u64;
-        // actual bytes that have been read
-=======
         // actual bytes that have been read
         let new_read_bytes_len = self.file.read_exact(&mut reader).await? as u64;
->>>>>>> 8b728cbb
 
         // update remaining file length
         self.file_byte_len -= new_read_bytes_len;
