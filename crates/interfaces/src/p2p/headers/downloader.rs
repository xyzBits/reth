--- conflicted
+++ resolved
@@ -82,22 +82,14 @@
     // validate header against parent
     consensus.validate_header_against_parent(header, parent).map_err(|error| {
         DownloadError::HeaderValidation {
-<<<<<<< HEAD
-            hash: parent.hash(),
-=======
             hash: header.hash(),
->>>>>>> f17e4ff0
             number: header.number,
             error: Box::new(error),
         }
     })?;
     // validate header standalone
     consensus.validate_header(header).map_err(|error| DownloadError::HeaderValidation {
-<<<<<<< HEAD
-        hash: parent.hash(),
-=======
         hash: header.hash(),
->>>>>>> f17e4ff0
         number: header.number,
         error: Box::new(error),
     })?;
