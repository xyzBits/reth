//! Command that initializes the node by importing a chain from a file.

use crate::{
    args::{
        utils::{chain_help, genesis_value_parser, SUPPORTED_CHAINS},
        DatabaseArgs,
    },
    dirs::{DataDirPath, MaybePlatformPath},
    version::SHORT_VERSION,
};
use clap::Parser;
use eyre::Context;
use futures::{Stream, StreamExt};
use reth_beacon_consensus::BeaconConsensus;
use reth_config::Config;
use reth_db::{database::Database, init_db};
use reth_downloaders::{
    bodies::bodies::BodiesDownloaderBuilder,
    file_client::{ChunkedFileReader, FileClient},
    headers::reverse_headers::ReverseHeadersDownloaderBuilder,
};
use reth_interfaces::consensus::Consensus;
use reth_node_core::{events::node::NodeEvent, init::init_genesis};
use reth_node_ethereum::EthEvmConfig;
use reth_primitives::{stage::StageId, ChainSpec, PruneModes, B256, OP_RETH_MAINNET_BELOW_BEDROCK};
use reth_provider::{HeaderSyncMode, ProviderFactory, StageCheckpointReader};
use reth_stages::{
    prelude::*,
    stages::{ExecutionStage, ExecutionStageThresholds, SenderRecoveryStage},
};
use reth_static_file::StaticFileProducer;
use std::{path::PathBuf, sync::Arc};
use tokio::sync::watch;
use tracing::{debug, info};

/// Syncs RLP encoded blocks from a file.
#[derive(Debug, Parser)]
pub struct ImportCommand {
    /// The path to the configuration file to use.
    #[arg(long, value_name = "FILE", verbatim_doc_comment)]
    config: Option<PathBuf>,

    /// The path to the data dir for all reth files and subdirectories.
    ///
    /// Defaults to the OS-specific data directory:
    ///
    /// - Linux: `$XDG_DATA_HOME/reth/` or `$HOME/.local/share/reth/`
    /// - Windows: `{FOLDERID_RoamingAppData}/reth/`
    /// - macOS: `$HOME/Library/Application Support/reth/`
    #[arg(long, value_name = "DATA_DIR", verbatim_doc_comment, default_value_t)]
    datadir: MaybePlatformPath<DataDirPath>,

    /// The chain this node is running.
    ///
    /// Possible values are either a built-in chain or the path to a chain specification file.
    #[arg(
        long,
        value_name = "CHAIN_OR_PATH",
        long_help = chain_help(),
        default_value = SUPPORTED_CHAINS[0],
        value_parser = genesis_value_parser
    )]
    chain: Arc<ChainSpec>,

    /// Disables execution stage.
    #[arg(long, verbatim_doc_comment)]
    disable_execution: bool,

<<<<<<< HEAD
    /// Chunk import.
    #[arg(long, verbatim_doc_comment)]
    chunk: bool,
=======
    #[arg(long, verbatim_doc_comment, env = "OP_RETH_MAINNET_BELOW_BEDROCK")]
    op_mainnet_below_bedrock: bool,
>>>>>>> 60beea5d

    #[command(flatten)]
    db: DatabaseArgs,

    /// The path to a block file for import.
    ///
    /// The online stages (headers and bodies) are replaced by a file import, after which the
    /// remaining stages are executed.
    #[arg(value_name = "IMPORT_PATH", verbatim_doc_comment)]
    path: PathBuf,
}

impl ImportCommand {
    /// Execute `import` command
    pub async fn execute(mut self) -> eyre::Result<()> {
        info!(target: "reth::cli", "reth {} starting", SHORT_VERSION);

        if self.op_mainnet_below_bedrock {
            self.disable_execution = true;
            debug!(target: "reth::cli", "Importing OP mainnet below bedrock");
        }

        if self.disable_execution {
            debug!(target: "reth::cli", "Execution stage disabled");
        }

        // add network name to data dir
        let data_dir = self.datadir.unwrap_or_chain_default(self.chain.chain);
        let config_path = self.config.clone().unwrap_or_else(|| data_dir.config_path());

        let config: Config = self.load_config(config_path.clone())?;
        info!(target: "reth::cli", path = ?config_path, "Configuration loaded");

        let db_path = data_dir.db_path();

        info!(target: "reth::cli", path = ?db_path, "Opening database");
        let db = Arc::new(init_db(db_path, self.db.database_args())?);
        info!(target: "reth::cli", "Database opened");
        let provider_factory =
            ProviderFactory::new(db.clone(), self.chain.clone(), data_dir.static_files_path())?;

        debug!(target: "reth::cli", chain=%self.chain.chain, genesis=?self.chain.genesis_hash(), "Initializing genesis");

        init_genesis(provider_factory.clone())?;

        let consensus = Arc::new(BeaconConsensus::new(self.chain.clone()));
        info!(target: "reth::cli", "Consensus engine initialized");

        // open file
        let mut reader = ChunkedFileReader::new(&self.path).await?;

        loop {
            // create a new FileClient from chunk read from file
            info!(target: "reth::cli", "Importing chain file chunk");

            let Some(file_client) = reader.next_chunk().await? else { break };

            // override the tip
            let tip = file_client.tip().expect("file client has no tip");
            info!(target: "reth::cli", "Chain file imported");

            let (mut pipeline, events) = self
                .build_import_pipeline(
                    &config,
                    provider_factory.clone(),
                    &consensus,
                    Arc::new(file_client),
                    StaticFileProducer::new(
                        provider_factory.clone(),
                        provider_factory.static_file_provider(),
                        PruneModes::default(),
                    ),
                    self.disable_execution,
                )
                .await?;

            // override the tip
            pipeline.set_tip(tip);
            debug!(target: "reth::cli", ?tip, "Tip manually set");

            let provider = provider_factory.provider()?;

            let latest_block_number =
                provider.get_stage_checkpoint(StageId::Finish)?.map(|ch| ch.block_number);
            tokio::spawn(reth_node_core::events::node::handle_events(
                None,
                latest_block_number,
                events,
                db.clone(),
            ));

            // Run pipeline
            info!(target: "reth::cli", "Starting sync pipeline");
            tokio::select! {
                res = pipeline.run() => res?,
                _ = tokio::signal::ctrl_c() => {},
            }
        }

        info!(target: "reth::cli", "Finishing up");
        Ok(())
    }

    async fn build_import_pipeline<DB, C>(
        &self,
        config: &Config,
        provider_factory: ProviderFactory<DB>,
        consensus: &Arc<C>,
        file_client: Arc<FileClient>,
        static_file_producer: StaticFileProducer<DB>,
        disable_execution: bool,
    ) -> eyre::Result<(Pipeline<DB>, impl Stream<Item = NodeEvent>)>
    where
        DB: Database + Clone + Unpin + 'static,
        C: Consensus + 'static,
    {
        if !file_client.has_canonical_blocks() {
            eyre::bail!("unable to import non canonical blocks");
        }

        let header_downloader = ReverseHeadersDownloaderBuilder::new(config.stages.headers)
            .build(file_client.clone(), consensus.clone())
            .into_task();

        let body_downloader = BodiesDownloaderBuilder::new(config.stages.bodies)
            .build(file_client.clone(), consensus.clone(), provider_factory.clone())
            .into_task();

        let (tip_tx, tip_rx) = watch::channel(B256::ZERO);
        let factory =
            reth_revm::EvmProcessorFactory::new(self.chain.clone(), EthEvmConfig::default());

        let max_block = file_client.max_block().unwrap_or(0);

        let mut pipeline = Pipeline::builder()
            .with_tip_sender(tip_tx)
            // we want to sync all blocks the file client provides or 0 if empty
            .with_max_block(max_block)
            .add_stages(
                DefaultStages::new(
                    provider_factory.clone(),
                    HeaderSyncMode::Tip(tip_rx),
                    consensus.clone(),
                    header_downloader,
                    body_downloader,
                    factory.clone(),
                    config.stages.etl.clone(),
                )
                .set(SenderRecoveryStage {
                    commit_threshold: config.stages.sender_recovery.commit_threshold,
                })
                .set(ExecutionStage::new(
                    factory,
                    ExecutionStageThresholds {
                        max_blocks: config.stages.execution.max_blocks,
                        max_changes: config.stages.execution.max_changes,
                        max_cumulative_gas: config.stages.execution.max_cumulative_gas,
                        max_duration: config.stages.execution.max_duration,
                    },
                    config
                        .stages
                        .merkle
                        .clean_threshold
                        .max(config.stages.account_hashing.clean_threshold)
                        .max(config.stages.storage_hashing.clean_threshold),
                    config.prune.clone().map(|prune| prune.segments).unwrap_or_default(),
                ))
                .disable_if(StageId::Execution, || disable_execution),
            )
            .build(provider_factory, static_file_producer);

        let events = pipeline.events().map(Into::into);

        Ok((pipeline, events))
    }

    /// Loads the reth config
    fn load_config(&self, config_path: PathBuf) -> eyre::Result<Config> {
        confy::load_path::<Config>(config_path.clone())
            .wrap_err_with(|| format!("Could not load config file {config_path:?}"))
    }
}

#[cfg(test)]
mod tests {
    use super::*;

    #[test]
    fn parse_common_import_command_chain_args() {
        for chain in SUPPORTED_CHAINS {
            let args: ImportCommand = ImportCommand::parse_from(["reth", "--chain", chain, "."]);
            assert_eq!(
                Ok(args.chain.chain),
                chain.parse::<reth_primitives::Chain>(),
                "failed to parse chain {chain}"
            );
        }
    }
}<|MERGE_RESOLUTION|>--- conflicted
+++ resolved
@@ -66,14 +66,12 @@
     #[arg(long, verbatim_doc_comment)]
     disable_execution: bool,
 
-<<<<<<< HEAD
     /// Chunk import.
     #[arg(long, verbatim_doc_comment)]
     chunk: bool,
-=======
+    
     #[arg(long, verbatim_doc_comment, env = "OP_RETH_MAINNET_BELOW_BEDROCK")]
     op_mainnet_below_bedrock: bool,
->>>>>>> 60beea5d
 
     #[command(flatten)]
     db: DatabaseArgs,
